"""
MIT License

Copyright (c) 2022-present japandotorg

Permission is hereby granted, free of charge, to any person obtaining a copy
of this software and associated documentation files (the "Software"), to deal
in the Software without restriction, including without limitation the rights
to use, copy, modify, merge, publish, distribute, sublicense, and/or sell
copies of the Software, and to permit persons to whom the Software is
furnished to do so, subject to the following conditions:

The above copyright notice and this permission notice shall be included in all
copies or substantial portions of the Software.

THE SOFTWARE IS PROVIDED "AS IS", WITHOUT WARRANTY OF ANY KIND, EXPRESS OR
IMPLIED, INCLUDING BUT NOT LIMITED TO THE WARRANTIES OF MERCHANTABILITY,
FITNESS FOR A PARTICULAR PURPOSE AND NONINFRINGEMENT. IN NO EVENT SHALL THE
AUTHORS OR COPYRIGHT HOLDERS BE LIABLE FOR ANY CLAIM, DAMAGES OR OTHER
LIABILITY, WHETHER IN AN ACTION OF CONTRACT, TORT OR OTHERWISE, ARISING FROM,
OUT OF OR IN CONNECTION WITH THE SOFTWARE OR THE USE OR OTHER DEALINGS IN THE
SOFTWARE.
"""

from __future__ import annotations

import io
import logging
from typing import Any, Dict, Final, List, Literal, Optional

import discord
from redbot.core import commands
from redbot.core.bot import Red
from redbot.core.utils.chat_formatting import humanize_list

log: logging.Logger = logging.getLogger("red.seina.firstmesssage")

RequestType = Literal["discord_deleted_user", "owner", "user", "user_strict"]


class FirstMessage(commands.Cog):
    """
    Provides a link to the first message in the provided channel.
    """

    __author__: Final[List[str]] = ["inthedark.org#0666"]
    __version__: Final[str] = "0.1.0"

    def __init__(self, bot: Red) -> None:
        super().__init__()
        self.bot: Red = bot

    async def red_get_data_for_user(
        self, *, requester: RequestType, user_id: int
    ) -> Dict[str, io.BytesIO]:
        """
        Nothing to delete
        """
        data: Final[str] = "No data is stored for user with ID {}.\n".format(user_id)
        return {"User_data.txt": io.BytesIO(data.encode())}

    async def red_delete_data_for_user(self, **kwargs: Any) -> Dict[str, io.BytesIO]:
        """
        Delete a user's personal data.
        No personal data is stored in this cog.
        """
        user_id: int | None = kwargs.get("user_id")
        data: Final[str] = "No data is stored for user with ID {}.\n".format(user_id)
        return {"user_data.txt": io.BytesIO(data.encode())}

    def format_help_for_context(self, ctx: commands.Context) -> str:
        pre_processed = super().format_help_for_context(ctx)
        n = "\n" if "\n\n" not in pre_processed else ""
        text = [
            f"{pre_processed}{n}",
            f"Author: **{humanize_list(self.__author__)}**",
            f"Cog Version: **{self.__version__}**",
        ]
        return "\n".join(text)

    @commands.command()
    @commands.has_permissions(read_message_history=True)
    @commands.bot_has_permissions(read_message_history=True)
    async def firstmessage(
        self,
        ctx: commands.Context,
        channel: Optional[
            discord.TextChannel
            | discord.Thread
            | discord.DMChannel
            | discord.GroupChannel
            | discord.User
            | discord.Member
        ] = commands.CurrentChannel,
    ):
        """
        Provide a link to the first message in current or provided channel.
        """
        try:
            messages = [message async for message in channel.history(limit=1, oldest_first=True)]
        except (discord.Forbidden, discord.HTTPException):
            log.exception(f"Unable to read message history for {channel.id}")
            return await ctx.maybe_send_embed("Unable to read message history for that channel.")
<<<<<<< HEAD
        
        chan = f"<@{channel.id}>" if isinstance(channel, discord.DMChannel) else f"<#{channel.id}>"
            
        embed: discord.Embed = discord.Embed(
            color=await ctx.embed_color(),
            timestamp=ctx.message.created_at,
            description=f"[First message in {chan}]({messages[0].jump_url})"
=======

        embed: discord.Embed = discord.Embed(
            color=await ctx.embed_color(),
            timestamp=ctx.message.created_at,
            description=f"[First message in <#{channel.id}>]({messages[0].jump_url})",
>>>>>>> 086bc710
        )
        embed.set_author(
            name=messages[0].author.display_name,
            icon_url=messages[0].author.avatar.url
            if messages[0].author.avatar
            else messages[0].author.display_avatar.url,
        )

        await ctx.send(embed=embed)<|MERGE_RESOLUTION|>--- conflicted
+++ resolved
@@ -101,7 +101,6 @@
         except (discord.Forbidden, discord.HTTPException):
             log.exception(f"Unable to read message history for {channel.id}")
             return await ctx.maybe_send_embed("Unable to read message history for that channel.")
-<<<<<<< HEAD
         
         chan = f"<@{channel.id}>" if isinstance(channel, discord.DMChannel) else f"<#{channel.id}>"
             
@@ -109,13 +108,6 @@
             color=await ctx.embed_color(),
             timestamp=ctx.message.created_at,
             description=f"[First message in {chan}]({messages[0].jump_url})"
-=======
-
-        embed: discord.Embed = discord.Embed(
-            color=await ctx.embed_color(),
-            timestamp=ctx.message.created_at,
-            description=f"[First message in <#{channel.id}>]({messages[0].jump_url})",
->>>>>>> 086bc710
         )
         embed.set_author(
             name=messages[0].author.display_name,
