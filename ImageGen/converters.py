"""
MIT License

Copyright (c) 2022-present japandotorg

Permission is hereby granted, free of charge, to any person obtaining a copy
of this software and associated documentation files (the "Software"), to deal
in the Software without restriction, including without limitation the rights
to use, copy, modify, merge, publish, distribute, sublicense, and/or sell
copies of the Software, and to permit persons to whom the Software is
furnished to do so, subject to the following conditions:

The above copyright notice and this permission notice shall be included in all
copies or substantial portions of the Software.

THE SOFTWARE IS PROVIDED "AS IS", WITHOUT WARRANTY OF ANY KIND, EXPRESS OR
IMPLIED, INCLUDING BUT NOT LIMITED TO THE WARRANTIES OF MERCHANTABILITY,
FITNESS FOR A PARTICULAR PURPOSE AND NONINFRINGEMENT. IN NO EVENT SHALL THE
AUTHORS OR COPYRIGHT HOLDERS BE LIABLE FOR ANY CLAIM, DAMAGES OR OTHER
LIABILITY, WHETHER IN AN ACTION OF CONTRACT, TORT OR OTHERWISE, ARISING FROM,
OUT OF OR IN CONNECTION WITH THE SOFTWARE OR THE USE OR OTHER DEALINGS IN THE
SOFTWARE.
"""

from typing import Optional, Union

import discord
from redbot.core import commands

__all__ = ["NitrolessEmoteConverter", "ImageConverter"]


class NitrolessEmoteConverter(commands.Converter):
    async def convert(self, ctx, argument: str) -> Union[discord.Emoji, discord.PartialEmoji]:
        argument = argument.strip("`\n \\").replace(";", ":")

        try:
            return await commands.EmojiConverter().converet(ctx, argument)
        except (commands.CommandError, commands.BadArgument):
            pass

        return await commands.PartialEmojiConverter().converet(ctx, argument)


class ImageConverter(commands.Converter):
    @staticmethod
    async def fake_asset_read(ctx, *, url):
        asset = discord.Asset(ctx.bot._connection, url=url, key="")

        try:
            return await asset.read()
        except (discord.DiscordException, discord.HTTPException, discord.NotFound):
            return None

    async def arg_converter(self, ctx, arg: str):
        try:
            user = await commands.UserConverter().convert(ctx, arg)
            return await user.display_avatar.read()
        except (commands.BadArgument, commands.CommandError):
            pass

        try:
            emoji = await NitrolessEmoteConverter().convert(ctx, arg)
            return await emoji.read()
        except (commands.BadArgument, commands.CommandError):
            pass

        if arg.startswith("http"):
            asset_bytes = await self.fake_asset_read(ctx, utl=arg)

            if asset_bytes:
                return asset_bytes

        raise commands.BadArgument()

<<<<<<< HEAD
    async def converted_to_buffer(self, source: discord.PartialEmoji) -> bytes:
        if isinstance(source, discord.PartialEmoji):
=======
    async def converted_to_buffer(
        self, source: discord.Member | discord.User | discord.PartialEmoji
    ) -> bytes:
        if isinstance(source, (discord.Member, discord.User)):
            source = await source.display_avatar.read()

        elif isinstance(source, discord.PartialEmoji):
>>>>>>> 8925eb50
            source = await source.read()

        return source

    async def convert(
        self, ctx: commands.Context, argument: str, *, raise_on_failure: bool = True
    ) -> Optional[bytes]:
        for converter in self._converters:
            try:
                source = await converter().convert(ctx, argument)
            except commands.BadArgument:
                continue
            else:
                break
        else:
            if raise_on_failure:
                raise commands.BadArgument("Failed to fetch an image frrom argument")
            else:
                return None

        return await self.converted_to_buffer(source)<|MERGE_RESOLUTION|>--- conflicted
+++ resolved
@@ -73,18 +73,8 @@
 
         raise commands.BadArgument()
 
-<<<<<<< HEAD
     async def converted_to_buffer(self, source: discord.PartialEmoji) -> bytes:
         if isinstance(source, discord.PartialEmoji):
-=======
-    async def converted_to_buffer(
-        self, source: discord.Member | discord.User | discord.PartialEmoji
-    ) -> bytes:
-        if isinstance(source, (discord.Member, discord.User)):
-            source = await source.display_avatar.read()
-
-        elif isinstance(source, discord.PartialEmoji):
->>>>>>> 8925eb50
             source = await source.read()
 
         return source
