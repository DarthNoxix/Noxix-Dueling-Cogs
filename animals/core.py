"""
MIT License

Copyright (c) 2023-present japandotorg

Permission is hereby granted, free of charge, to any person obtaining a copy
of this software and associated documentation files (the "Software"), to deal
in the Software without restriction, including without limitation the rights
to use, copy, modify, merge, publish, distribute, sublicense, and/or sell
copies of the Software, and to permit persons to whom the Software is
furnished to do so, subject to the following conditions:

The above copyright notice and this permission notice shall be included in all
copies or substantial portions of the Software.

THE SOFTWARE IS PROVIDED "AS IS", WITHOUT WARRANTY OF ANY KIND, EXPRESS OR
IMPLIED, INCLUDING BUT NOT LIMITED TO THE WARRANTIES OF MERCHANTABILITY,
FITNESS FOR A PARTICULAR PURPOSE AND NONINFRINGEMENT. IN NO EVENT SHALL THE
AUTHORS OR COPYRIGHT HOLDERS BE LIABLE FOR ANY CLAIM, DAMAGES OR OTHER
LIABILITY, WHETHER IN AN ACTION OF CONTRACT, TORT OR OTHERWISE, ARISING FROM,
OUT OF OR IN CONNECTION WITH THE SOFTWARE OR THE USE OR OTHER DEALINGS IN THE
SOFTWARE.
"""

import io
import logging
from typing import Any, Dict, Final, Literal, Optional

import aiohttp
import discord
from redbot.core import Config, commands
from redbot.core.bot import Red
from redbot.core.utils.chat_formatting import humanize_list
from redbot.core.utils.menus import DEFAULT_CONTROLS, menu
from redbot.core.utils.views import SetApiView

from .api import AnimalAPI, CatAPI, DogAPI

log: logging.Logger = logging.getLogger("red.seina.animals")

RequestType = Literal["discord_deleted_user", "owner", "user", "user_strict"]


class Animals(commands.Cog):
    """
    Random animals!
    """

    __author__: Final[str] = humanize_list(["inthedark.org"])
    __version__: Final[str] = "0.1.0"

    def __init__(self, bot: Red) -> None:
        self.bot: Red = bot
        self.config: Config = Config.get_conf(self, identifier=69420, force_registration=True)
        self.session: aiohttp.ClientSession = aiohttp.ClientSession()

        default_global: Dict[str, bool] = {
            "notice": False,
        }

        self.config.register_global(**default_global)

    async def red_get_data_for_user(
        self, *, requester: RequestType, user_id: int
    ) -> Dict[str, io.BytesIO]:
        """
        Nothing to delete.
        """
        data: Final[str] = "No data is stored for user with ID {}.\n".format(user_id)
        return {"user_data.txt": io.BytesIO(data.encode())}

    async def red_delete_data_for_user(self, **kwargs: Any) -> Dict[str, io.BytesIO]:
        """
        Delete a user's personal data.
        No personal data is stored in this cog.
        """
        user_id: Any = kwargs.get("user_id")
        data: Final[str] = "No data is stored for user with ID {}.\n".format(user_id)
        return {"user_data.txt": io.BytesIO(data.encode())}

    def format_help_for_context(self, ctx: commands.Context) -> str:
        pre_processed = super().format_help_for_context(ctx)
        n = "\n" if "\n\n" not in pre_processed else ""
        text = [
            f"{pre_processed}{n}",
            f"Author: **{self.__author__}**",
            f"Cog Version: **{self.__version__}**",
        ]
        return "\n".join(text)

    async def initialize(self) -> None:
        await self.bot.wait_until_red_ready()
        keys = await self.bot.get_shared_api_tokens("thecaptapi")
        other_keys = await self.bot.get_shared_api_tokens("thedogapi")
        try:
            token = keys.get("api_key")
            other_token = other_keys.get("api_key")
            if not token or not other_token:
                if not await self.config.notice():
                    try:
                        await self.bot.send_to_owners(
                            "Thanks for installing my animals cog. \n"
                            "This cog uses `thedogapi` & `thecatapi` respectively. \n"
                            "Make sure to configure them (check `[p]cat creds` & `[p]dog creds`) "
                            "if you want to use the `[p]cat` & `[p]dog` commands. \n"
                            "- `thedogapi`: <https://www.thedogapi.com> \n"
                            "- `thecatapi`: <https://www.thecatapi.com> \n"
                        )
                        await self.config.notice.set(True)
                    except (discord.NotFound, discord.HTTPException):
                        log.exception("Failed to send the notice message!")
        except Exception:
            log.exception("Error starting the cog.", exc_info=True)

    async def cog_unload(self) -> None:
        await self.session.close()

    @commands.group(name="cat", invoke_without_command=True)
    async def _cat(self, ctx: commands.Context, *, breed: Optional[str] = None):
        """
        Random cats!

        **Arguments**
        - `breed`: specific breed of the cat, check `[p]cat breeds` for more info.
        """
        if not ctx.invoked_subcommand:
            await ctx.typing()
            image, name, details = await CatAPI(ctx, self.session).image(breed)  # type: ignore
            if not image:
                return await ctx.reply(
                    embeds=[
                        discord.Embed(
                            description=(
                                "Invalid breed, use the `{ctx.clean_prefix}cat breeds` "
                                "command for the valid breeds."
                            ),
                            color=await ctx.embed_color(),
                        )
                    ],
                    allowed_mentions=discord.AllowedMentions(replied_user=False),
                )
            embed: discord.Embed = discord.Embed(
                color=await ctx.embed_color(),
                description=details,
            )
            embed.set_image(url=image)
            embed.set_author(name=name)
            await ctx.reply(
                embed=embed,
                allowed_mentions=discord.AllowedMentions(replied_user=False),
            )

    @_cat.command(name="breeds")
    async def _cat_breeds(self, ctx: commands.Context):
        """
        List of cat breeds.
        """
        pages, breed_count = await CatAPI(ctx, self.session).breeds()  # type: ignore
        embeds = []
        for page in pages:
            embed = discord.Embed(title=f"There are {breed_count} cat breeds!")
            embed.description = page
            embeds.append(embed)
        await menu(ctx, pages=embeds, controls=DEFAULT_CONTROLS, timeout=60.0)

    @_cat.command(name="creds", aliases=["setapikey", "setapi"])
    async def _cat_creds(self, ctx: commands.Context):
        """
        Instructions to set `thecatapi` API token.
        """
        message = (
            "1. Go to the <https://www.thecatapi.com> website and "
            "request for an api key. \n"
            "2. Copy your api key into the button or: \n"
            "`{prefix}set api thecatapi api_key,<your_api_key_here>.` \n"
        ).format(prefix=ctx.prefix)
        keys = {"api_key": ""}
        view = SetApiView("thecatapi", keys)
        if await ctx.embed_requested():
            embed: discord.Embed = discord.Embed(
                description=message, color=await ctx.embed_color()
            )
            await ctx.send(embed=embed, view=view)
        else:
            await ctx.send(message, view=view)

    @commands.group(name="dog", invoke_without_command=True)
    async def _dog(self, ctx: commands.Context, *, breed: Optional[str] = None):
        """
        Random dogs!

        **Arguments**
        - `breed`: specific breed of the dog, check `[p]dog breeds` for more info.
        """
        if not ctx.invoked_subcommand:
            await ctx.typing()
            image, name, details = await DogAPI(ctx, self.session).image(breed)  # type: ignore
            if not image:
                return await ctx.reply(
                    embeds=[
                        discord.Embed(
                            description=(
                                "Invalid breed, use the `{ctx.clean_prefix}dog breeds` "
                                "command for the valid breeds."
                            ),
                            color=await ctx.embed_color(),
                        )
                    ],
                    allowed_mentions=discord.AllowedMentions(replied_user=False),
                )
            embed: discord.Embed = discord.Embed(
                color=await ctx.embed_color(),
                description=details,
            )
            embed.set_image(url=image)
            embed.set_author(name=name)
            await ctx.reply(
                embed=embed,
                allowed_mentions=discord.AllowedMentions(replied_user=False),
            )

    @_dog.command(name="breeds")
    async def _dog_breeds(self, ctx: commands.Context):
        """
        List of dog breeds.
        """
        pages, breed_count = await DogAPI(ctx, self.session).breeds()  # type: ignore
        embeds = []
        for page in pages:
            embed = discord.Embed(title=f"There are {breed_count} dog breeds!")
            embed.description = page
            embeds.append(embed)
        await menu(ctx, pages=embeds, controls=DEFAULT_CONTROLS, timeout=60.0)
<<<<<<< HEAD
        
    @_dog.command(name="creds", aliases=["setapikey", "setapi"])
=======

    @_cat.command(name="creds", aliases=["setapikey", "setapi"])
>>>>>>> e39b451e
    async def _dog_creds(self, ctx: commands.Context):
        """
        Instructions to set `thedogapi` API token.
        """
        message = (
            "1. Go to the <https://www.thedogapi.com> website and "
            "request for an api key. \n"
            "2. Copy your api key into the button or: \n"
            "`{prefix}set api thedogapi api_key,<your_api_key_here>.` \n"
        ).format(prefix=ctx.prefix)
        keys = {"api_key": ""}
        view = SetApiView("thedogapi", keys)
        if await ctx.embed_requested():
            embed: discord.Embed = discord.Embed(
                description=message, color=await ctx.embed_color()
            )
            await ctx.send(embed=embed, view=view)
        else:
            await ctx.send(message, view=view)

    @commands.command(name="bear")
    async def bear(self, ctx: commands.Context):
        """
        Random bears!
        """
        await ctx.typing()
        embed: discord.Embed = discord.Embed(
            color=await ctx.embed_color(),
            description=await AnimalAPI(self.session).fact("bear"),
        )
        embed.set_image(url=await AnimalAPI(self.session).image("bear"))
        await ctx.reply(
            embed=embed,
            allowed_mentions=discord.AllowedMentions(replied_user=False),
        )

    @commands.command(name="bird")
    async def bird(self, ctx: commands.Context):
        """
        Random birds!
        """
        await ctx.typing()
        embed: discord.Embed = discord.Embed(
            color=await ctx.embed_color(),
            description=await AnimalAPI(self.session).fact("bird"),
        )
        embed.set_image(url=await AnimalAPI(self.session).image("bird"))
        await ctx.reply(
            embed=embed,
            allowed_mentions=discord.AllowedMentions(replied_user=False),
        )

    @commands.command(name="dolphin")
    async def _dolphin(self, ctx: commands.Context):
        """
        Random dolphins!
        """
        await ctx.typing()
        embed: discord.Embed = discord.Embed(
            color=await ctx.embed_color(),
        ).set_image(url=await AnimalAPI(self.session).image("dolphin"))
        await ctx.reply(
            embed=embed,
            allowed_mentions=discord.AllowedMentions(replied_user=False),
        )

    @commands.command(name="duck")
    async def _duck(self, ctx: commands.Context):
        """
        Random ducks!
        """
        await ctx.typing()
        embed: discord.Embed = discord.Embed(color=await ctx.embed_color()).set_image(
            url=await AnimalAPI(self.session).image("duck")
        )
        await ctx.reply(
            embed=embed,
            allowed_mentions=discord.AllowedMentions(replied_user=False),
        )

    @commands.command(name="elephant")
    async def _elephant(self, ctx: commands.Context):
        """
        Random elephants!
        """
        await ctx.typing()
        embed: discord.Embed = discord.Embed(color=await ctx.embed_color()).set_image(
            url=await AnimalAPI(self.session).image("elephant")
        )
        await ctx.reply(
            embed=embed,
            allowed_mentions=discord.AllowedMentions(replied_user=False),
        )

    @commands.command(name="fox")
    async def _fox(self, ctx: commands.Context):
        """
        Random foxes!
        """
        await ctx.typing()
        embed: discord.Embed = discord.Embed(
            color=await ctx.embed_color(),
            description=await AnimalAPI(self.session).fact("fox"),
        )
        embed.set_image(url=await AnimalAPI(self.session).image("fox"))
        await ctx.reply(
            embed=embed,
            allowed_mentions=discord.AllowedMentions(replied_user=False),
        )

    @commands.command(name="giraffe")
    async def _giraffe(self, ctx: commands.Context):
        """
        Random giraffes!
        """
        await ctx.typing()
        embed: discord.Embed = discord.Embed(
            color=await ctx.embed_color(),
            description=await AnimalAPI(self.session).fact("giraffe"),
        )
        embed.set_image(url=await AnimalAPI(self.session).image("giraffe"))
        await ctx.reply(
            embed=embed,
            allowed_mentions=discord.AllowedMentions(replied_user=False),
        )

    @commands.command(name="hippo")
    async def _hippo(self, ctx: commands.Context):
        """
        Random hippos!
        """
        await ctx.typing()
        embed: discord.Embed = discord.Embed(color=await ctx.embed_color()).set_image(
            url=await AnimalAPI(self.session).image("hippo")
        )
        await ctx.reply(
            embed=embed,
            allowed_mentions=discord.AllowedMentions(replied_user=False),
        )

    @commands.command(name="horse")
    async def _horse(self, ctx: commands.Context):
        """
        Random horses!
        """
        await ctx.typing()
        embed: discord.Embed = discord.Embed(color=await ctx.embed_color()).set_image(
            url=await AnimalAPI(self.session).image("horse")
        )
        await ctx.reply(
            embed=embed,
            allowed_mentions=discord.AllowedMentions(replied_user=False),
        )

    @commands.command(name="killerwhale")
    async def _killerwhale(self, ctx: commands.Context):
        """
        Random killer whales!
        """
        await ctx.typing()
        embed: discord.Embed = discord.Embed(color=await ctx.embed_color()).set_image(
            url=await AnimalAPI(self.session).image("killerwhale")
        )
        await ctx.reply(
            embed=embed,
            allowed_mentions=discord.AllowedMentions(replied_user=False),
        )

    @commands.command(name="koala")
    async def _koala(self, ctx: commands.Context):
        """
        Random koalas!
        """
        await ctx.typing()
        embed: discord.Embed = discord.Embed(
            color=await ctx.embed_color(),
            description=await AnimalAPI(self.session).fact("koala"),
        )
        embed.set_image(url=await AnimalAPI(self.session).image("koala"))
        await ctx.reply(
            embed=embed,
            allowed_mentions=discord.AllowedMentions(replied_user=False),
        )

    @commands.command(name="lion")
    async def _lion(self, ctx: commands.Context):
        """
        Random lions!
        """
        await ctx.typing()
        embed: discord.Embed = discord.Embed(
            color=await ctx.embed_color(),
            description=await AnimalAPI(self.session).fact("lion"),
        )
        embed.set_image(url=await AnimalAPI(self.session).image("lion"))
        await ctx.reply(
            embed=embed,
            allowed_mentions=discord.AllowedMentions(replied_user=False),
        )

    @commands.command(name="panda")
    async def _panda(self, ctx: commands.Context):
        """
        Random pandas!
        """
        await ctx.typing()
        embed: discord.Embed = discord.Embed(
            color=await ctx.embed_color(),
            description=await AnimalAPI(self.session).fact("panda"),
        )
        embed.set_image(url=await AnimalAPI(self.session).image("panda"))
        await ctx.reply(
            embed=embed,
            allowed_mentions=discord.AllowedMentions(replied_user=False),
        )

    @commands.command(name="pig")
    async def _pig(self, ctx: commands.Context):
        """
        Random pigs!
        """
        await ctx.typing()
        embed: discord.Embed = discord.Embed(color=await ctx.embed_color()).set_image(
            url=await AnimalAPI(self.session).image("pig")
        )
        await ctx.reply(
            embed=embed,
            allowed_mentions=discord.AllowedMentions(replied_user=False),
        )

    @commands.command(name="redpanda")
    async def _redpanda(self, ctx: commands.Context):
        """
        Random red pandas!
        """
        await ctx.typing()
        embed: discord.Embed = discord.Embed(color=await ctx.embed_color()).set_image(
            url=await AnimalAPI(self.session).image("redpanda")
        )
        await ctx.reply(
            embed=embed,
            allowed_mentions=discord.AllowedMentions(replied_user=False),
        )

    @commands.command(name="shark")
    async def _shark(self, ctx: commands.Context):
        """
        Random sharks!
        """
        await ctx.typing()
        embed: discord.Embed = discord.Embed(
            color=await ctx.embed_color(),
            description=await AnimalAPI(self.session).fact("shark"),
        )
        embed.set_image(url=await AnimalAPI(self.session).image("shark"))
        await ctx.reply(
            embed=embed,
            allowed_mentions=discord.AllowedMentions(replied_user=False),
        )

    @commands.command(name="snake")
    async def _snake(self, ctx: commands.Context):
        """
        Random snakes!
        """
        await ctx.typing()
        embed: discord.Embed = discord.Embed(
            color=await ctx.embed_color(),
            description=await AnimalAPI(self.session).fact("snake"),
        )
        embed.set_image(url=await AnimalAPI(self.session).image("snake"))
        await ctx.reply(
            embed=embed,
            allowed_mentions=discord.AllowedMentions(replied_user=False),
        )

    @commands.command(name="spider")
    async def _spider(self, ctx: commands.Context):
        """
        Random spiders!
        """
        await ctx.typing()
        embed: discord.Embed = discord.Embed(color=await ctx.embed_color()).set_image(
            url=await AnimalAPI(self.session).image("spider")
        )
        await ctx.reply(
            embed=embed,
            allowed_mentions=discord.AllowedMentions(replied_user=False),
        )

    @commands.command(name="turtle")
    async def _turtle(self, ctx: commands.Context):
        """
        Random turtles!
        """
        await ctx.typing()
        embed: discord.Embed = discord.Embed(color=await ctx.embed_color()).set_image(
            url=await AnimalAPI(self.session).image("turtle")
        )
        await ctx.reply(
            embed=embed,
            allowed_mentions=discord.AllowedMentions(replied_user=False),
        )<|MERGE_RESOLUTION|>--- conflicted
+++ resolved
@@ -231,13 +231,8 @@
             embed.description = page
             embeds.append(embed)
         await menu(ctx, pages=embeds, controls=DEFAULT_CONTROLS, timeout=60.0)
-<<<<<<< HEAD
         
     @_dog.command(name="creds", aliases=["setapikey", "setapi"])
-=======
-
-    @_cat.command(name="creds", aliases=["setapikey", "setapi"])
->>>>>>> e39b451e
     async def _dog_creds(self, ctx: commands.Context):
         """
         Instructions to set `thedogapi` API token.
