--- conflicted
+++ resolved
@@ -36,13 +36,10 @@
 
 
 class CodeForces(commands.Cog):
-<<<<<<< HEAD
     """
     Search users on Codeforces.
     """
-    
-=======
->>>>>>> 37672a0d
+
     __author__: Final[List[str]] = ["inthedark.org#0666"]
     __version__: Final[str] = "0.1.0"
 
