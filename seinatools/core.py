"""
MIT License

Copyright (c) 2022-present japandotorg

Permission is hereby granted, free of charge, to any person obtaining a copy
of this software and associated documentation files (the "Software"), to deal
in the Software without restriction, including without limitation the rights
to use, copy, modify, merge, publish, distribute, sublicense, and/or sell
copies of the Software, and to permit persons to whom the Software is
furnished to do so, subject to the following conditions:

The above copyright notice and this permission notice shall be included in all
copies or substantial portions of the Software.

THE SOFTWARE IS PROVIDED "AS IS", WITHOUT WARRANTY OF ANY KIND, EXPRESS OR
IMPLIED, INCLUDING BUT NOT LIMITED TO THE WARRANTIES OF MERCHANTABILITY,
FITNESS FOR A PARTICULAR PURPOSE AND NONINFRINGEMENT. IN NO EVENT SHALL THE
AUTHORS OR COPYRIGHT HOLDERS BE LIABLE FOR ANY CLAIM, DAMAGES OR OTHER
LIABILITY, WHETHER IN AN ACTION OF CONTRACT, TORT OR OTHERWISE, ARISING FROM,
OUT OF OR IN CONNECTION WITH THE SOFTWARE OR THE USE OR OTHER DEALINGS IN THE
SOFTWARE.
"""

from __future__ import annotations

import io
import json
import logging
from datetime import datetime
from typing import Any, Dict, Final, List, Literal, Mapping, Optional, Union

import aiohttp
import discord
import jeyyapi  # type: ignore
from attrdict import AttrDict  # type: ignore
from playwright.async_api import async_playwright  # type: ignore
from pygicord import Paginator  # type: ignore
from redbot.core import Config, commands  # type: ignore
from redbot.core.bot import Red  # type: ignore
from redbot.core.i18n import Translator, cog_i18n  # type: ignore
from redbot.core.utils.chat_formatting import box, humanize_list  # type: ignore
from redbot.core.utils.views import SetApiView  # type: ignore
from tabulate import tabulate

from .ansi import EightBitANSI
<<<<<<< HEAD
from .utils import CRATES_IO_LOGO, NPM_LOGO, RUBY_GEMS_LOGO, Emoji, EmojiConverter
=======
from .utils import CRATES_IO_LOGO, GITHUB_LOGO, NPM_LOGO, RUBY_GEMS_LOGO, Emoji, EmojiConverter
>>>>>>> a5a36a61
from .views import SpotifyView

BaseCog = getattr(commands, "Cog", object)

log: logging.Logger = logging.getLogger("red.seinacogs.tools")

RequestType = Literal["discord_deleted_user", "owner", "user", "user_strict"]

_: Translator = Translator("SeinaTools", __file__)


@cog_i18n(_)
class SeinaTools(BaseCog):  # type: ignore
    """
    Utility tools for [botname].
    """

    __author__: Final[List[str]] = ["inthedark.org#0666"]
    __version__: Final[str] = "0.1.2"

    def __init__(self, bot: Red) -> None:
        self.bot: Red = bot

        self.config: Config = Config.get_conf(self, identifier=666, force_registration=True)

        self.session: aiohttp.ClientSession = aiohttp.ClientSession()

        self.spotify: jeyyapi.JeyyAPIClient = jeyyapi.JeyyAPIClient(session=self.session)

        default_global: Dict[str, Any] = {
            "embed": False,
            "notice": False,
            "emoji": {},
        }

        self.config.register_global(**default_global)

    async def red_get_data_for_user(
        self, *, requester: RequestType, user_id: int
    ) -> Dict[str, io.BytesIO]:
        """
        Nothing to delete.
        """
        data: Final[str] = "No data is stored for user with ID {}.\n".format(user_id)
        return {"user_data.txt": io.BytesIO(data.encode())}

    async def red_delete_data_for_user(self, **kwargs: Any) -> Dict[str, io.BytesIO]:
        """
        Delete a user's personal data.
        No personal data is stored in this cog.
        """
        user_id: Any = kwargs.get("user_id")
        data: Final[str] = "No data is stored for user with ID {}.\n".format(user_id)
        return {"user_data.txt": io.BytesIO(data.encode())}

    def format_help_for_context(self, ctx: commands.Context) -> str:
        pre_processed = super().format_help_for_context(ctx)
        n = "\n" if "\n\n" not in pre_processed else ""
        text = [
            f"{pre_processed}{n}",
            f"Author: **{humanize_list(self.__author__)}**",
            f"Cog Version: **{self.__version__}**",
        ]
        return "\n".join(text)

    async def _seinatools_error(self, ctx: commands.Context, error) -> None:
        if error.__cause__:
            cause = error.__cause__
            log.exception(f"SeinaTools :: Errored :: \n{error}\n{cause}\n")
        else:
            cause = error
            log.exception(f"SeinaTools :: Errored :: \n{cause}\n")

    async def initialize(self) -> None:
        await self.bot.wait_until_red_ready()
        keys = await self.bot.get_shared_api_tokens("removebg")
        try:
            token = keys.get("api_key")
            if not token:
                if not await self.config.notice():
                    try:
                        await self.bot.send_to_owners(
                            "Thanks for installing my utility cog."
                            "This cog has a removebackground command which uses "
                            "an api key from the <https://www.remove.bg/> website. "
                            "You can easily get the api key from <https://www.remove.bg/api#remove-background>.\n"
                            "This is how you can add the api key - `[p]set api removebg api_key,key`"
                        )
                        await self.config.notice.set(True)
                    except (discord.NotFound, discord.HTTPException):
                        log.exception("Failed to send the notice message!")

        except Exception:
            log.exception("Error starting the cog.", exc_info=True)

    async def cog_before_invoke(self, ctx: commands.Context) -> None:
        pass

    async def cog_unload(self):
        self.bot.loop.create_task(self.session.close())

    @staticmethod
    async def send_embed(ctx: commands.Context, embed: discord.Embed, **kwargs: Any):
        embed.set_author(name="Crates.io Index", icon_url=CRATES_IO_LOGO, url="https://crates.io/")
        embed.color = 0x2C4B2B
        kwargs["embed"] = embed
        await ctx.send(**kwargs)

    @commands.Cog.listener()
    async def on_red_api_tokens_update(
        self, service_name: str, api_tokens: Mapping[str, str]
    ) -> None:
        if service_name == "removebg":
            await self.cog_load()

    @commands.is_owner()
    @commands.command(name="spy")
    async def _spy(
        self,
        ctx: commands.Context,
        guild: Union[discord.Guild, int] = None,  # type: ignore
        channel_member: str = None,  # type: ignore
    ):
        """
        Yet another fun spy command.
        """
        guild = guild or ctx.guild
        channel_member = channel_member or "members"

        URL = f"https://discord.com/api/guilds/{guild.id if isinstance(guild, discord.Guild) else guild}/widget.json"
        data = await self.session.get(URL)

        json: Dict[str, Any] = await data.json()

        if "message" in json:
            return await ctx.reply(f"{ctx.author.mention} can not spy that server")

        name = json["name"]
        id_ = json["id"]
        instant_invite = json["instant_invite"]
        presence_count = json["presence_count"]

        embed: discord.Embed = discord.Embed(
            title=name,
            color=await ctx.embed_color(),
            timestamp=ctx.message.created_at,
        )

        if instant_invite:
            embed.url = instant_invite

        embed.set_footer(text=f"{id_}")
        embed.description = f"**Presence Count:** {presence_count}"

        embed_list = [embed]

        for channel in json["channels"]:
            embed_chan = discord.Embed(
                title=channel["name"],
                description=f"**Position:** {channel['position']}",
                color=ctx.author.color,
                timestamp=ctx.message.created_at,
            ).set_footer(text=channel["id"])

            embed_list.append(embed_chan)

        embed_list_member = [embed]

        for member in json["members"]:
            id_ = member["id"]
            username = member["username"]
            discriminator = member["discriminator"]
            avatar_url = member["avatar_url"]
            status = member["status"]
            vc = member["channel_id"] if "channel_id" in member else None
            suppress = member["suppress"] if "suppress" in member else None
            self_mute = member["self_mute"] if "self_mute" in member else None
            self_deaf = member["self_deaf"] if "self_deaf" in member else None
            deaf = member["deaf"] if "deaf" in member else None
            mute = member["mute"] if "mute" in member else None

            em = (
                discord.Embed(
                    title=f"Username: {username}#{discriminator}",
                    color=await ctx.embed_color(),
                    timestamp=ctx.message.created_at,
                )
                .set_footer(text=f"{id_}")
                .set_thumbnail(url=avatar_url)
            )
            em.description = f"**Status:** {status.upper()}\n**In VC?** {bool(vc)} ({f'<#{str(vc)}>' if vc else None})"

            if vc:
                em.add_field(name="VC Channel ID", value=str(vc), inline=True)
                em.add_field(name="Suppress?", value=suppress, inline=True)
                em.add_field(name="Self Mute?", value=self_mute, inline=True)
                em.add_field(name="Self Deaf?", value=self_deaf, inline=True)
                em.add_field(name="Deaf?", value=deaf, inline=True)
                em.add_field(name="Mute?", value=mute, inline=True)

            embed_list_member.append(em)

        if channel_member.lower() in ("channels",):
            paginator = Paginator(pages=embed_list)
            await paginator.start(ctx=ctx)
        elif channel_member.lower() in ("members",):
            paginator = Paginator(pages=embed_list_member)
            await paginator.start(ctx=ctx)
        else:
            return

    @commands.is_owner()
    @commands.group(name="botstat", aliases=["botstatset"], invoke_without_command=True)
    async def _botstat(self, ctx: commands.Context, /):
        """
        Yet another botstat command for [botname].
        """
        if ctx.invoked_subcommand is None:
            table = box(
                tabulate(
                    (
                        (
                            EightBitANSI.paint_red("Guild"),
                            EightBitANSI.paint_white(len(self.bot.guilds)),  # type: ignore
                        ),
                        (
                            EightBitANSI.paint_red("Channels"),
                            EightBitANSI.paint_white(len(tuple(self.bot.get_all_channels()))),  # type: ignore
                        ),
                        (
                            EightBitANSI.paint_red("Users"),
                            EightBitANSI.paint_white(sum(len(i.members) for i in self.bot.guilds)),  # type: ignore
                        ),
                        (
                            EightBitANSI.paint_red("DMs"),
                            EightBitANSI.paint_white(len(self.bot.private_channels)),  # type: ignore
                        ),
                        (
                            EightBitANSI.paint_red("Latency"),
                            EightBitANSI.paint_white(
                                str(round(self.bot.latency * 1000, 2)) + "ms"
                            ),
                        ),
                        (EightBitANSI.paint_red("Cogs"), EightBitANSI.paint_white(len(self.bot.cogs))),  # type: ignore
                        (
                            EightBitANSI.paint_red("Commands"),
                            EightBitANSI.paint_white(len(tuple(self.bot.walk_commands()))),  # type: ignore
                        ),
                    ),
                    tablefmt="fancy_grid",
                ),
                lang="ansi",
            )

            embedded = await self.config.embed()

            if embedded:
                return await ctx.send(
                    embed=discord.Embed(
                        title=f"{ctx.me.name} Stats",
                        description=table,
                        color=await ctx.embed_color(),
                    )
                )
            else:
                return await ctx.send(table)

    @commands.is_owner()
    @_botstat.command(name="embed")
    async def _embed(self, ctx: commands.Context, true_or_false: bool):
        """
        Toggle whether botstats should use embeds.
        """
        await self.config.embed.set(true_or_false)
        return await ctx.tick()

    @commands.is_owner()
    @commands.command(
        name="screenshot", aliases=["ss"]
    )  # https://discord.com/channels/133049272517001216/133251234164375552/941197661426565150
    async def _screenshot(self, ctx: commands.Context, url: str, wait: Optional[int] = None):
        """
        Screenshots a given url directly inside discord.
        """
        async with ctx.typing():
            async with async_playwright() as playwright:
                browser = await playwright.chromium.launch(channel="chrome")

                page = await browser.new_page(
                    color_scheme="dark",
                    screen={
                        "width": 1920,
                        "height": 1080,
                    },
                    viewport={
                        "width": 1920,
                        "height": 1080,
                    },
                )

                await page.goto(url)

                if wait != None:
                    await page.wait_for_timeout(wait)

                img_bytes = await page.screenshot()

                file_ = io.BytesIO(img_bytes)
                file_.seek(0)
                file = discord.File(file_, "screenshot.png")
                file_.close()

        await ctx.send(file=file)

    @commands.is_owner()
    @commands.group(
        name="removebackground",
        aliases=["removebg", "rembg"],
        invoke_without_command=True,
    )
    @commands.bot_has_permissions(embed_links=True)
    async def _remove_background(self, ctx: commands.Context, *, url: str):
        """
        Remove background from image url.
        """
        if ctx.invoked_subcommand is None:
            keys = await self.bot.get_shared_api_tokens("removebg")
            token = keys.get("api_key")

            if not token:
                await ctx.send("You have not provided an api key yet.")
            else:
                async with self.session.get(url) as response:
                    data = io.BytesIO(await response.read())

                resp = await self.session.post(
                    "https://api.remove.bg/v1.0/removebg",
                    data={"size": "auto", "image_file": data},
                    headers={"X-Api-Key": f"{token}"},
                )

                img = io.BytesIO(await resp.read())
                await ctx.send(file=discord.File(img, "nobg.png"))

    @_remove_background.command(name="creds", aliases=["setapikey", "setapi"])
    async def _remove_background_creds(self, ctx: commands.Context):
        """
        Instructions to set the removebg API token.
        """
        message = (
            "1. Go to the remove.bg website and login with your account.\n"
            "(https://remove.bg)\n"
            "2. Go to the <https://www.remove.bg/api#api-changelog> page.\n"
            '3. Click "Get API Key".\n'
            '4. Click "+ New API key" if you don\'t already have one.\n'
            "5. Fill out the dialog with a key label of your choice.\n"
            "6. Copy your api key into:\n"
            "`{prefix}set api removebg api_key,<your_api_key_here>`.\n"
        ).format(prefix=ctx.prefix)
        keys = {"api_key": ""}
        view = SetApiView("removebg", keys)
        if await ctx.embed_requested():
            embed: discord.Embed = discord.Embed(
                description=message, color=await ctx.embed_color()
            )
            await ctx.send(embed=embed, view=view)
        else:
            await ctx.send(message, view=view)

    perms: Dict[str, bool] = {"embed_links": True}

    @commands.has_permissions(**perms)
    @commands.bot_has_permissions(**perms)
    @commands.max_concurrency(1, per=commands.BucketType.user)
    @commands.group(name="spotify", invoke_without_command=True)
    async def _spotify(self, ctx: commands.Context, user: Optional[discord.Member] = None) -> None:  # type: ignore
        """
        View the specified (defaults to author) user's now playing spotify status from their discord activity.
        """
        if ctx.invoked_subcommand is None:
            if not user:
                user: discord.Member = ctx.author

            async with ctx.channel.typing():
                spotify = discord.utils.find(
                    lambda pres: isinstance(pres, discord.Spotify), user.activities  # type: ignore
                )

                if spotify is None:
                    embed: discord.Embed = discord.Embed(
                        color=await ctx.embed_color(),
                        description=f"**{user}** is not listening to Spotify right now.",
                    )
                    return await ctx.send(embed=embed)

                image: io.BytesIO = await self.spotify.spotify_from_object(spotify)

            settings: Any = await self.config.all()
            emoji: Optional[Emoji] = Emoji.from_data(settings.get("emoji"))

            view: discord.ui.View = SpotifyView(
                label="Listen on Spotify",
                emoji=emoji.as_emoji(),  # type: ignore
                url=f"{spotify.track_url}",  # type: ignore
            )

            await ctx.send(
                f"{emoji.as_emoji()} **{user}** is listening to **{spotify.title}**!",  # type: ignore
                file=discord.File(image, "spotify.png"),
                view=view,
            )

    @_spotify.command(name="emoji")
    async def _spotify_embed(self, ctx: commands.Context, emoji: EmojiConverter) -> None:
        """Set an emoji to be used with the spotify command."""
        if not emoji:
            await self.config.emoji.clear()
            return await ctx.send("I have reset the spotify emoji!")
        await self.config.emoji.set(emoji.to_dict())
        await ctx.send(f"Set the spotify emoji to {emoji.as_emoji()}")

    @commands.has_permissions(**perms)
    @commands.bot_has_permissions(**perms)
    @commands.max_concurrency(1, per=commands.BucketType.user)
    @commands.command(name="crates", aliases=["cargo", "rustpkg", "crate"])
    async def _cargo_crates(self, ctx: commands.Context, package_name: str) -> None:
        """
        Get information about a package in Crates.io.
        """
        url = f"https://crates.io/api/v1/crates/{package_name}"
        async with self.session.get(url) as response:
            if '"default": "Not Found"' in await response.text():
                embed: discord.Embed = discord.Embed(
                    description=f"There were no result for '{package_name}'"
                )
                return await self.send_embed(ctx, embed)
            else:
                foj: Dict[str, Any] = json.loads(await response.text())
        obj = foj
        try:
            foj = foj["crate"]
        except KeyError:
            embed: discord.Embed = discord.Embed(
                description=f"There were no result for '{package_name}'"
            )
            return await self.send_embed(ctx, embed)
        if len(foj["description"]) != 0:
            embed: discord.Embed = discord.Embed(
                title=f'{foj["name"]} {foj["newest_version"]}',
                description=foj["description"].replace("![", "[").replace("]", ""),
            )
        else:
            embed: discord.Embed = discord.Embed(
                title=f'{foj["name"]} {foj["newest_version"]}',
            )
        embed.add_field(
            name="Project URLs",
            value=f"• **{foj['homepage']}**\n• **{foj['repository']}**\n• **{foj['documentation']}**",
            inline=False,
        )
        created_at = datetime.strptime(foj["created_at"][:-9], "%Y-%m-%dT%H:%M:%S.%f")
        if obj["categories"]:
            embed.add_field(
                name="Categories",
                value="\n".join(
                    f"`{i['category']}` (`{i['crates_cnt']}` crates)" for i in obj["categories"]
                ),
                inline=True,
            )
        if obj["keywords"]:
            embed.add_field(
                name="Keywords",
                value="\n".join(
                    f"`{i['id']}` (`{i['crates_cnt']}` crates)" for i in obj["keywords"]
                ),
                inline=True,
            )
        embed.add_field(
            name="Added at",
            value=f'{created_at.strftime("%a, %d %B %Y, %H:%M:%S")}',
            inline=False,
        )
        embed.add_field(
            name="Downloads",
            value=f"```prolog\nTotal Downloads  : {foj['downloads']:,}\nRecent Downloads : {foj['recent_downloads']:,}```",
            inline=False,
        )
        return await self.send_embed(ctx, embed)

    @commands.has_permissions(**perms)
    @commands.bot_has_permissions(**perms)
    @commands.max_concurrency(1, per=commands.BucketType.user)
    @commands.command(name="npm", aliases=["node", "npmpkg", "nodepkg"])
    async def _node_module(self, ctx: commands.Context, module_name: str) -> None:
        """
        Get information about a node.js module.
        """
        url = f"https://registry.npmjs.org/{module_name}"
        async with self.session.get(url) as response:
            if '{"error":"Not found"}' in await response.text():
                embed: discord.Embed = discord.Embed(
                    description=f"There were no result for '{module_name}'.",
                    color=0xCC3534,
                )
                embed.set_author(
                    name="NPM Index",
                    icon_url=NPM_LOGO,
                    url="https://www.npmjs.com",
                )
                return await ctx.send(embed=embed)
            else:
                resp: Dict[str, Any] = json.loads(await response.text())
        if len(resp["description"]) != 0:
            embed: discord.Embed = discord.Embed(
                title=f"{resp['_id']} {sorted(resp['versions'])[-1]}",
                description=resp["description"].replace("![", "[").replace("]", ""),
                color=0xCC3534,
            )
        else:
            embed: discord.Embed = discord.Embed(
                title=f"{resp['_id']} {sorted(resp['versions'])[-1]}",
                color=0xCC3534,
            )
        embed.set_author(
            name="NPM Index",
            icon_url=NPM_LOGO,
            url="https://www.npmjs.com",
        )
        latest = sorted(resp["versions"])[-1]
        value = ""
        for number, maintainer in enumerate(resp["maintainers"], start=1):
            author = maintainer
            value += f"**{number}.** [{author.get('name')}]({author.get('url', 'https://github.com/')})\n"
        embed.add_field(name="Maintainers", value=value, inline=False)
        links = []
        if resp.get("homepage"):
            links.append(f'{resp["homepage"]}')
        if resp.get("bugs"):
            links.append(f'{resp["bugs"]["url"]}')
        github = resp["repository"]["url"][4:-4]
        links.append(f"{github}")
        links.append(f'{"https://npmjs.com/packages/" + resp["_id"]}')
        embed.add_field(
            name="Links",
            value="\n".join([f"• {key}" for key in links]),
            inline=False,
        )
        if resp.get("license"):
            embed.add_field(
                name="License",
                value=resp["license"],
                inline=False,
            )
        dependencies = list(resp["versions"][latest]["dependencies"])
        if dependencies:
            if len(dependencies) > 15:
                embed.add_field(
                    name="Dependencies",
                    value=len(dependencies),
                    inline=False,
                )
            elif len(dependencies) > 7:
                embed.add_field(
                    name="Dependencies",
                    value=", ".join(dependencies),
                    inline=False,
                )
            else:
                embed.add_field(
                    name="Dependencies",
                    value="\n".join(dependencies),
                    inline=False,
                )
        await ctx.send(embed=embed)

    @commands.has_permissions(**perms)
    @commands.bot_has_permissions(**perms)
    @commands.max_concurrency(1, per=commands.BucketType.user)
    @commands.command(name="ruby", aliases=["rubygem", "rubypkg", "rubygems"])
    async def _ruby_gems(self, ctx: commands.Context, package_name: str):
        """
        Get information about a rubygem package.
        """
        url = f"https://rubygems.org/api/v1/versions/{package_name}.json"
        async with self.session.get(url) as response:
            if "This rubygem could not be found." in await response.text():
                embed: discord.Embed = discord.Embed(
                    description=f"There were no result for '{package_name}'.",
                    color=0xEDA895,
                )
                embed.set_author(
                    name="RubyGems Index",
                    icon_url=RUBY_GEMS_LOGO,
                    url="https://rubygems.org/",
                )
                return await ctx.send(embed=embed)
            versions = json.loads(await response.text())
            version = versions[0]
        version_number = version["number"]
        number_url = (
            f"https://rubygems.org/api/v2/rubygems/{package_name}/versions/{version_number}.json"
        )
        async with self.session.get(number_url) as response:
            resp: Dict[str, Any] = json.loads(await response.text())
        if len(resp["description"]) != 0:
            embed: discord.Embed = discord.Embed(
                title=f"{resp['name']} {resp['version']}",
                description=resp["description"].replace("![", "[").replace("]", ""),
                color=0xEDA895,
            )
        else:
            embed: discord.Embed = discord.Embed(
                title=f"{resp['name']} {resp['version']}", color=0xDE3F24
            )
        embed.set_author(
            name="RubyGems Index",
            icon_url=RUBY_GEMS_LOGO,
            url="https://rubygems.org/",
        )
        embed.add_field(
            name="Summary",
            value=resp["summary"],
            inline=False,
        )
        created_at = datetime.strptime(resp["created_at"], "%Y-%m-%dT%H:%M:%S.%fZ")
        embed.add_field(
            name="Added at",
            value=f'{created_at.strftime("%a, %d %B %Y, %H:%M:%S")}',
            inline=False,
        )
        embed.add_field(
            name="Links",
            value=f"• {resp['homepage_uri']}\n• {resp['source_code_uri']}\n• {resp['documentation_uri']}\n• {resp['project_uri']}",
            inline=False,
        )
        if not resp["dependencies"]["runtime"] is None:
            if len(resp["dependencies"]["runtime"]) > 15:
                embed.add_field(
                    name="Dependencies",
                    value=len(resp["requires_dist"]),
                    inline=False,
                )
            elif len(resp["dependencies"]["runtime"]) != 0:
                embed.add_field(
                    name=f"Dependencies ({len(resp['dependencies']['runtime'])})",
                    value="\n".join(
                        [i["name"] + i["requirements"] for i in resp["dependencies"]["runtime"]]
                    ),
                    inline=False,
                )
        embed.add_field(
            name="Downloads",
            value=f"```prolog\nTotal Downloads          : {resp['downloads']:,}\nLatest Version Downloads : {resp['version_downloads']:,}\n```",
            inline=False,
        )
<<<<<<< HEAD
=======
        await ctx.send(embed=embed)

    @commands.has_permissions(**perms)
    @commands.bot_has_permissions(**perms)
    @commands.max_concurrency(1, per=commands.BucketType.user)
    @commands.command(
        name="githubrepo", aliases=["gitrepo", "gitreposearch", "gitsearch", "githubsearch"]
    )
    async def _github_repo(self, ctx: commands.Context, repository: str) -> None:
        """
        Get information about a github repository.
        """
        url = f"https://api.github.com/repos/{repository}"
        async with self.session.get(url) as response:
            if response.status != 200:
                embed: discord.Embed = discord.Embed(
                    description="Couldn't find repository '{repository}'.",
                    color=await ctx.embed_color(),
                ).set_author(
                    name="Github Repository Index", icon_url=GITHUB_LOGO, url="https://github.com/"
                )
                return await ctx.send(embed=embed)
            data = AttrDict(await response.json())
        embed: discord.Embed = discord.Embed(
            title=data.full_name,
            url=data.html_url,
        ).set_thumbnail(url=data.owner.avatar_url)
        embed.set_author(
            name=data.owner.login,
            icon_url=GITHUB_LOGO,
            url=data.homepage,
        )
        if data.license and data.license.name:
            embed.add_field(
                name="License",
                value=data.license.name,
                inline=True,
            )
        embed.description = (
            f"{data.description}\n"
            "```prolog\n"
            f"Language    : {data.language if data.language else None} \n"
            f"Stargazers  : {data.stargazers_count} \n"
            f"Watchers    : {data.watchers} \n"
            f"Forks       : {data.forks_count} \n"
            f"Open Issues : {data.open_issues} \n"
            "```"
        )
>>>>>>> a5a36a61
        await ctx.send(embed=embed)<|MERGE_RESOLUTION|>--- conflicted
+++ resolved
@@ -44,11 +44,7 @@
 from tabulate import tabulate
 
 from .ansi import EightBitANSI
-<<<<<<< HEAD
 from .utils import CRATES_IO_LOGO, NPM_LOGO, RUBY_GEMS_LOGO, Emoji, EmojiConverter
-=======
-from .utils import CRATES_IO_LOGO, GITHUB_LOGO, NPM_LOGO, RUBY_GEMS_LOGO, Emoji, EmojiConverter
->>>>>>> a5a36a61
 from .views import SpotifyView
 
 BaseCog = getattr(commands, "Cog", object)
@@ -704,55 +700,4 @@
             value=f"```prolog\nTotal Downloads          : {resp['downloads']:,}\nLatest Version Downloads : {resp['version_downloads']:,}\n```",
             inline=False,
         )
-<<<<<<< HEAD
-=======
-        await ctx.send(embed=embed)
-
-    @commands.has_permissions(**perms)
-    @commands.bot_has_permissions(**perms)
-    @commands.max_concurrency(1, per=commands.BucketType.user)
-    @commands.command(
-        name="githubrepo", aliases=["gitrepo", "gitreposearch", "gitsearch", "githubsearch"]
-    )
-    async def _github_repo(self, ctx: commands.Context, repository: str) -> None:
-        """
-        Get information about a github repository.
-        """
-        url = f"https://api.github.com/repos/{repository}"
-        async with self.session.get(url) as response:
-            if response.status != 200:
-                embed: discord.Embed = discord.Embed(
-                    description="Couldn't find repository '{repository}'.",
-                    color=await ctx.embed_color(),
-                ).set_author(
-                    name="Github Repository Index", icon_url=GITHUB_LOGO, url="https://github.com/"
-                )
-                return await ctx.send(embed=embed)
-            data = AttrDict(await response.json())
-        embed: discord.Embed = discord.Embed(
-            title=data.full_name,
-            url=data.html_url,
-        ).set_thumbnail(url=data.owner.avatar_url)
-        embed.set_author(
-            name=data.owner.login,
-            icon_url=GITHUB_LOGO,
-            url=data.homepage,
-        )
-        if data.license and data.license.name:
-            embed.add_field(
-                name="License",
-                value=data.license.name,
-                inline=True,
-            )
-        embed.description = (
-            f"{data.description}\n"
-            "```prolog\n"
-            f"Language    : {data.language if data.language else None} \n"
-            f"Stargazers  : {data.stargazers_count} \n"
-            f"Watchers    : {data.watchers} \n"
-            f"Forks       : {data.forks_count} \n"
-            f"Open Issues : {data.open_issues} \n"
-            "```"
-        )
->>>>>>> a5a36a61
         await ctx.send(embed=embed)