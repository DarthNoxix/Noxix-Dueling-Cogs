"""
MIT License

Copyright (c) 2022-present japandotorg

Permission is hereby granted, free of charge, to any person obtaining a copy
of this software and associated documentation files (the "Software"), to deal
in the Software without restriction, including without limitation the rights
to use, copy, modify, merge, publish, distribute, sublicense, and/or sell
copies of the Software, and to permit persons to whom the Software is
furnished to do so, subject to the following conditions:

The above copyright notice and this permission notice shall be included in all
copies or substantial portions of the Software.

THE SOFTWARE IS PROVIDED "AS IS", WITHOUT WARRANTY OF ANY KIND, EXPRESS OR
IMPLIED, INCLUDING BUT NOT LIMITED TO THE WARRANTIES OF MERCHANTABILITY,
FITNESS FOR A PARTICULAR PURPOSE AND NONINFRINGEMENT. IN NO EVENT SHALL THE
AUTHORS OR COPYRIGHT HOLDERS BE LIABLE FOR ANY CLAIM, DAMAGES OR OTHER
LIABILITY, WHETHER IN AN ACTION OF CONTRACT, TORT OR OTHERWISE, ARISING FROM,
OUT OF OR IN CONNECTION WITH THE SOFTWARE OR THE USE OR OTHER DEALINGS IN THE
SOFTWARE.
"""

from __future__ import annotations

import io
import json
import logging
import re
from datetime import datetime
from typing import Any, Dict, Final, List, Literal, Mapping, Optional, Union

import aiohttp
import discord
import humanize  # type: ignore
import jeyyapi  # type: ignore
from playwright.async_api import async_playwright  # type: ignore
from pygicord import Paginator  # type: ignore
from redbot.core import Config, commands  # type: ignore
from redbot.core.bot import Red  # type: ignore
from redbot.core.i18n import Translator, cog_i18n  # type: ignore
from redbot.core.utils.chat_formatting import box, humanize_list  # type: ignore
from redbot.core.utils.views import SetApiView  # type: ignore
from tabulate import tabulate

from .ansi import EightBitANSI
from .utils import CRATES_IO_LOGO, URL_RE, Emoji, EmojiConverter
from .views import SpotifyView

BaseCog = getattr(commands, "Cog", object)

log: logging.Logger = logging.getLogger("red.seinacogs.tools")

RequestType = Literal["discord_deleted_user", "owner", "user", "user_strict"]

_: Translator = Translator("SeinaTools", __file__)


@cog_i18n(_)
class SeinaTools(BaseCog):  # type: ignore
    """
    Utility tools for [botname].
    """

    __author__: Final[List[str]] = ["inthedark.org#0666"]
    __version__: Final[str] = "0.1.2"

    def __init__(self, bot: Red) -> None:
        self.bot: Red = bot

        self.config: Config = Config.get_conf(self, identifier=666, force_registration=True)

        self.session: aiohttp.ClientSession = aiohttp.ClientSession()

        self.spotify: jeyyapi.JeyyAPIClient = jeyyapi.JeyyAPIClient(session=self.session)

        default_global: Dict[str, Any] = {
            "embed": False,
            "notice": False,
            "emoji": {},
        }

        self.config.register_global(**default_global)

    async def red_get_data_for_user(
        self, *, requester: RequestType, user_id: int
    ) -> Dict[str, io.BytesIO]:
        """
        Nothing to delete.
        """
        data: Final[str] = "No data is stored for user with ID {}.\n".format(user_id)
        return {"user_data.txt": io.BytesIO(data.encode())}

    async def red_delete_data_for_user(self, **kwargs: Any) -> Dict[str, io.BytesIO]:
        """
        Delete a user's personal data.
        No personal data is stored in this cog.
        """
        user_id: Any = kwargs.get("user_id")
        data: Final[str] = "No data is stored for user with ID {}.\n".format(user_id)
        return {"user_data.txt": io.BytesIO(data.encode())}

    def format_help_for_context(self, ctx: commands.Context) -> str:
        pre_processed = super().format_help_for_context(ctx)
        n = "\n" if "\n\n" not in pre_processed else ""
        text = [
            f"{pre_processed}{n}",
            f"Author: **{humanize_list(self.__author__)}**",
            f"Cog Version: **{self.__version__}**",
        ]
        return "\n".join(text)

    async def _seinatools_error(self, ctx: commands.Context, error) -> None:
        if error.__cause__:
            cause = error.__cause__
            log.exception(f"SeinaTools :: Errored :: \n{error}\n{cause}\n")
        else:
            cause = error
            log.exception(f"SeinaTools :: Errored :: \n{cause}\n")

    async def initialize(self) -> None:
        await self.bot.wait_until_red_ready()
        keys = await self.bot.get_shared_api_tokens("removebg")
        try:
            token = keys.get("api_key")
            if not token:
                if not await self.config.notice():
                    try:
                        await self.bot.send_to_owners(
                            "Thanks for installing my utility cog."
                            "This cog has a removebackground command which uses "
                            "an api key from the <https://www.remove.bg/> website. "
                            "You can easily get the api key from <https://www.remove.bg/api#remove-background>.\n"
                            "This is how you can add the api key - `[p]set api removebg api_key,key`"
                        )
                        await self.config.notice.set(True)
                    except (discord.NotFound, discord.HTTPException):
                        log.exception(f"Failed to send the notice message!")

        except Exception:
            log.exception("Error starting the cog.", exc_info=True)

    async def cog_before_invoke(self, ctx: commands.Context) -> None:
        pass

    async def cog_unload(self):
        self.bot.loop.create_task(self.session.close())

    @staticmethod
    async def send_embed(ctx: commands.Context, embed: discord.Embed, **kwargs: Any):
        embed.set_author(name="Crates.io Index", icon_url=CRATES_IO_LOGO, url="https://crates.io/")
        embed.color = 0x2C4B2B
        kwargs["embed"] = embed
        await ctx.send(**kwargs)

    @commands.Cog.listener()
    async def on_red_api_tokens_update(
        self, service_name: str, api_tokens: Mapping[str, str]
    ) -> None:
        if service_name == "removebg":
            await self.cog_load()

    @commands.is_owner()
    @commands.command(name="spy")
    async def _spy(
        self,
        ctx: commands.Context,
        guild: Union[discord.Guild, int] = None,  # type: ignore
        channel_member: str = None,  # type: ignore
    ):
        """
        Yet another fun spy command.
        """
        guild = guild or ctx.guild
        channel_member = channel_member or "members"

        URL = f"https://discord.com/api/guilds/{guild.id if isinstance(guild, discord.Guild) else guild}/widget.json"
        data = await self.session.get(URL)

        json: Dict[str, Any] = await data.json()

        if "message" in json:
            return await ctx.reply(f"{ctx.author.mention} can not spy that server")

        name = json["name"]
        id_ = json["id"]
        instant_invite = json["instant_invite"]
        presence_count = json["presence_count"]

        embed: discord.Embed = discord.Embed(
            title=name,
            color=await ctx.embed_color(),
            timestamp=ctx.message.created_at,
        )

        if instant_invite:
            embed.url = instant_invite

        embed.set_footer(text=f"{id_}")
        embed.description = f"**Presence Count:** {presence_count}"

        embed_list = [embed]

        for channel in json["channels"]:
            embed_chan = discord.Embed(
                title=channel["name"],
                description=f"**Position:** {channel['position']}",
                color=ctx.author.color,
                timestamp=ctx.message.created_at,
            ).set_footer(text=channel["id"])

            embed_list.append(embed_chan)

        embed_list_member = [embed]

        for member in json["members"]:
            id_ = member["id"]
            username = member["username"]
            discriminator = member["discriminator"]
            avatar_url = member["avatar_url"]
            status = member["status"]
            vc = member["channel_id"] if "channel_id" in member else None
            suppress = member["suppress"] if "suppress" in member else None
            self_mute = member["self_mute"] if "self_mute" in member else None
            self_deaf = member["self_deaf"] if "self_deaf" in member else None
            deaf = member["deaf"] if "deaf" in member else None
            mute = member["mute"] if "mute" in member else None

            em = (
                discord.Embed(
                    title=f"Username: {username}#{discriminator}",
                    color=await ctx.embed_color(),
                    timestamp=ctx.message.created_at,
                )
                .set_footer(text=f"{id_}")
                .set_thumbnail(url=avatar_url)
            )
            em.description = f"**Status:** {status.upper()}\n**In VC?** {bool(vc)} ({f'<#{str(vc)}>' if vc else None})"

            if vc:
                em.add_field(name="VC Channel ID", value=str(vc), inline=True)
                em.add_field(name="Suppress?", value=suppress, inline=True)
                em.add_field(name="Self Mute?", value=self_mute, inline=True)
                em.add_field(name="Self Deaf?", value=self_deaf, inline=True)
                em.add_field(name="Deaf?", value=deaf, inline=True)
                em.add_field(name="Mute?", value=mute, inline=True)

            embed_list_member.append(em)

        if channel_member.lower() in ("channels",):
            paginator = Paginator(pages=embed_list)
            await paginator.start(ctx=ctx)
        elif channel_member.lower() in ("members",):
            paginator = Paginator(pages=embed_list_member)
            await paginator.start(ctx=ctx)
        else:
            return

    @commands.is_owner()
    @commands.group(name="botstat", aliases=["botstatset"], invoke_without_command=True)
    async def _botstat(self, ctx: commands.Context, /):
        """
        Yet another botstat command for [botname].
        """
        if ctx.invoked_subcommand is None:
            table = box(
                tabulate(
                    (
                        (
                            EightBitANSI.paint_red("Guild"),
                            EightBitANSI.paint_white(len(self.bot.guilds)),  # type: ignore
                        ),
                        (
                            EightBitANSI.paint_red("Channels"),
                            EightBitANSI.paint_white(len(tuple(self.bot.get_all_channels()))),  # type: ignore
                        ),
                        (
                            EightBitANSI.paint_red("Users"),
                            EightBitANSI.paint_white(sum(len(i.members) for i in self.bot.guilds)),  # type: ignore
                        ),
                        (
                            EightBitANSI.paint_red("DMs"),
                            EightBitANSI.paint_white(len(self.bot.private_channels)),  # type: ignore
                        ),
                        (
                            EightBitANSI.paint_red("Latency"),
                            EightBitANSI.paint_white(
                                str(round(self.bot.latency * 1000, 2)) + "ms"
                            ),
                        ),
                        (EightBitANSI.paint_red("Cogs"), EightBitANSI.paint_white(len(self.bot.cogs))),  # type: ignore
                        (
                            EightBitANSI.paint_red("Commands"),
                            EightBitANSI.paint_white(len(tuple(self.bot.walk_commands()))),  # type: ignore
                        ),
                    ),
                    tablefmt="fancy_grid",
                ),
                lang="ansi",
            )

            embedded = await self.config.embed()

            if embedded:
                return await ctx.send(
                    embed=discord.Embed(
                        title=f"{ctx.me.name} Stats",
                        description=table,
                        color=await ctx.embed_color(),
                    )
                )
            else:
                return await ctx.send(table)

    @commands.is_owner()
    @_botstat.command(name="embed")
    async def _embed(self, ctx: commands.Context, true_or_false: bool):
        """
        Toggle whether botstats should use embeds.
        """
        await self.config.embed.set(true_or_false)
        return await ctx.tick()

    @commands.is_owner()
    @commands.command(
        name="screenshot", aliases=["ss"]
    )  # https://discord.com/channels/133049272517001216/133251234164375552/941197661426565150
    async def _screenshot(self, ctx: commands.Context, url: str, wait: Optional[int] = None):
        """
        Screenshots a given url directly inside discord.
        """
        async with ctx.typing():
            async with async_playwright() as playwright:
                browser = await playwright.chromium.launch(channel="chrome")

                page = await browser.new_page(
                    color_scheme="dark",
                    screen={
                        "width": 1920,
                        "height": 1080,
                    },
                    viewport={
                        "width": 1920,
                        "height": 1080,
                    },
                )

                await page.goto(url)

                if wait != None:
                    await page.wait_for_timeout(wait)

                img_bytes = await page.screenshot()

                file_ = io.BytesIO(img_bytes)
                file_.seek(0)
                file = discord.File(file_, "screenshot.png")
                file_.close()

        await ctx.send(file=file)

    @commands.is_owner()
    @commands.group(
        name="removebackground",
        aliases=["removebg", "rembg"],
        invoke_without_command=True,
    )
    @commands.bot_has_permissions(embed_links=True)
    async def _remove_background(self, ctx: commands.Context, *, url: str):
        """
        Remove background from image url.
        """
        if ctx.invoked_subcommand is None:
            keys = await self.bot.get_shared_api_tokens("removebg")
            token = keys.get("api_key")

            if not token:
                await ctx.send("You have not provided an api key yet.")
            else:
                async with self.session.get(url) as response:
                    data = io.BytesIO(await response.read())

                resp = await self.session.post(
                    "https://api.remove.bg/v1.0/removebg",
                    data={"size": "auto", "image_file": data},
                    headers={"X-Api-Key": f"{token}"},
                )

                img = io.BytesIO(await resp.read())
                await ctx.send(file=discord.File(img, "nobg.png"))

    @_remove_background.command(name="creds", aliases=["setapikey", "setapi"])
    async def _remove_background_creds(self, ctx: commands.Context):
        """
        Instructions to set the removebg API token.
        """
        message = (
            "1. Go to the remove.bg website and login with your account.\n"
            "(https://remove.bg)\n"
            "2. Go to the <https://www.remove.bg/api#api-changelog> page.\n"
            '3. Click "Get API Key".\n'
            '4. Click "+ New API key" if you don\'t already have one.\n'
            "5. Fill out the dialog with a key label of your choice.\n"
            "6. Copy your api key into:\n"
            "`{prefix}set api removebg api_key,<your_api_key_here>`.\n"
        ).format(prefix=ctx.prefix)
        keys = {"api_key": ""}
        view = SetApiView("removebg", keys)
        if await ctx.embed_requested():
            embed: discord.Embed = discord.Embed(
                description=message, color=await ctx.embed_color()
            )
            await ctx.send(embed=embed, view=view)
        else:
            await ctx.send(message, view=view)

    perms: Dict[str, bool] = {"embed_links": True}

    @commands.has_permissions(**perms)
    @commands.bot_has_permissions(**perms)
    @commands.max_concurrency(1, per=commands.BucketType.user)
    @commands.group(name="spotify", invoke_without_command=True)
    async def _spotify(self, ctx: commands.Context, user: Optional[discord.Member] = None) -> None:  # type: ignore
        """
        View the specified (defaults to author) user's now playing spotify status from their discord activity.
        """
        if ctx.invoked_subcommand is None:
            if not user:
                user: discord.Member = ctx.author

            async with ctx.channel.typing():
                spotify = discord.utils.find(
                    lambda pres: isinstance(pres, discord.Spotify), user.activities  # type: ignore
                )

                if spotify is None:
                    embed: discord.Embed = discord.Embed(
                        color=await ctx.embed_color(),
                        description=f"**{user}** is not listening to Spotify right now.",
                    )
                    return await ctx.send(embed=embed)

                image: io.BytesIO = await self.spotify.spotify_from_object(spotify)

            settings: Any = await self.config.all()
            emoji: Optional[Emoji] = Emoji.from_data(settings.get("emoji"))

            view: discord.ui.View = SpotifyView(
                label="Listen on Spotify",
                emoji=emoji.as_emoji(),  # type: ignore
                url=f"{spotify.track_url}",  # type: ignore
            )

            await ctx.send(
                f"{emoji.as_emoji()} **{user}** is listening to **{spotify.title}**!",  # type: ignore
                file=discord.File(image, "spotify.png"),
                view=view,
            )

    @_spotify.command(name="emoji")
    async def _spotify_embed(self, ctx: commands.Context, emoji: EmojiConverter) -> None:
        """Set an emoji to be used with the spotify command."""
        if not emoji:
            await self.config.emoji.clear()
            return await ctx.send(f"I have reset the spotify emoji!")
        await self.config.emoji.set(emoji.to_dict())
        await ctx.send(f"Set the spotify emoji to {emoji.as_emoji()}")

    @commands.has_permissions(**perms)
    @commands.bot_has_permissions(**perms)
    @commands.max_concurrency(1, per=commands.BucketType.user)
    @commands.command(name="crates", aliases=["cargo", "rustpkg", "crate"])
    async def _cargo_crates(self, ctx: commands.Context, package_name: str) -> None:
        """
        Get information about a package in Crates.io.
        """
        url = f"https://crates.io/api/v1/crates/{package_name}"
        async with self.session.get(url) as response:
            if '"default": "Not Found"' in await response.text():
                embed: discord.Embed = discord.Embed(
                    description="There were no result for '{package_name}'"
                )
                return await self.send_embed(ctx, embed)
            else:
                foj: Any = json.loads(await response.text())
        obj = foj
        foj = foj["crate"]
        if len(foj["description"]) != 0:
            embed: discord.Embed = discord.Embed(
                title=f'{foj["name"]} {foj["newest_version"]}',
                description=foj["description"].replace("![", "[").replace("]", ""),
            )
        else:
            embed: discord.Embed = discord.Embed(
                title=f'{foj["name"]} {foj["newest_version"]}',
            )
        links = (f'{foj["homepage"]}', f'{foj["repository"]}', f'{foj["documentation"]}')
        filtered_links = filter(lambda x: re.match(URL_RE, x[1]), enumerate(links))
        if value := "\n".join(f"• [{k}]({v})" for k, v in filtered_links):
            embed.add_field(
                name="Project URLs",
                value=value,
                inline=True,
            )
        created_at = datetime.strptime(foj["created_at"][:-9], "%Y-%m-%dT%H:%M:%S.%f")
        embed.add_field(
            name="Added at",
            value=f'{created_at.strftime("%a, %d %B %Y, %H:%M:%S")}  ({humanize.precisedelta(datetime.utcnow() - created_at)})',
        )
<<<<<<< HEAD
        if obj["categories"]:
            embed.add_field(
                name="Categories",
                value="\n".join(f"`{i['category']}` (`{i['crates_cnt']}` crates)" for i in obj["categories"]),
                inline=True,
            )
        if obj["keywords"]:
            embed.add_field(
                name="Keywords",
                value="\n".join(f"`{i['id']}` (`{i['crates_cnt']}` crates)" for i in obj["keywords"]),
=======
        if obj["keywords"]:
            embed.add_field(
                name="Keywords",
                value="\n".join(
                    f"`{i['id']}` (`{i['crates_cnt']}` crates)" for i in obj["keywords"]
                ),
                inline=False,
            )
        if obj["categories"]:
            embed.add_field(
                name="Categories",
                value="\n".join(
                    f"`{i['category']}` (`{i['crates_cnt']}` crates)" for i in obj["categories"]
                ),
>>>>>>> 93acbc1d
                inline=False,
            )
        embed.add_field(
            name="Downloads",
            value=f"```prolog\nTotal Downloads  : {foj['downloads']:,}\nRecent Downloads : {foj['recent_downloads']:,}```",
            inline=False,
        )
        return await self.send_embed(ctx, embed)<|MERGE_RESOLUTION|>--- conflicted
+++ resolved
@@ -508,18 +508,12 @@
             name="Added at",
             value=f'{created_at.strftime("%a, %d %B %Y, %H:%M:%S")}  ({humanize.precisedelta(datetime.utcnow() - created_at)})',
         )
-<<<<<<< HEAD
         if obj["categories"]:
             embed.add_field(
                 name="Categories",
                 value="\n".join(f"`{i['category']}` (`{i['crates_cnt']}` crates)" for i in obj["categories"]),
                 inline=True,
             )
-        if obj["keywords"]:
-            embed.add_field(
-                name="Keywords",
-                value="\n".join(f"`{i['id']}` (`{i['crates_cnt']}` crates)" for i in obj["keywords"]),
-=======
         if obj["keywords"]:
             embed.add_field(
                 name="Keywords",
@@ -528,15 +522,6 @@
                 ),
                 inline=False,
             )
-        if obj["categories"]:
-            embed.add_field(
-                name="Categories",
-                value="\n".join(
-                    f"`{i['category']}` (`{i['crates_cnt']}` crates)" for i in obj["categories"]
-                ),
->>>>>>> 93acbc1d
-                inline=False,
-            )
         embed.add_field(
             name="Downloads",
             value=f"```prolog\nTotal Downloads  : {foj['downloads']:,}\nRecent Downloads : {foj['recent_downloads']:,}```",
