--- conflicted
+++ resolved
@@ -306,7 +306,6 @@
         """
         keys = await self.bot.get_shared_api_tokens("removebg")
         token = keys.get("api_key")
-<<<<<<< HEAD
         
         if not token:
             await ctx.send("You have no provided an api key yet.")
@@ -326,18 +325,4 @@
             )
             
             img = io.BytesIO(await resp.read())
-            await ctx.send(file=discord.File(img, "nobg.png"))
-=======
-
-        async with self.session.get(url) as response:
-            data = io.BytesIO(await response.read())
-
-        resp = await self.session.post(
-            "https://api.remove.bg/v1.0/removebg",
-            data={"size": "auto", "image_file": data},
-            headers={"X-Api-Key": f"{token}"},
-        )
-
-        img = io.BytesIO(await resp.read())
-        await ctx.send(file=discord.File(img, "nobg.png"))
->>>>>>> cf4d5fc9
+            await ctx.send(file=discord.File(img, "nobg.png"))