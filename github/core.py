--- conflicted
+++ resolved
@@ -239,13 +239,8 @@
 
         if not links:
             return
-<<<<<<< HEAD
         
         resp = await self.format_embed(links)
-=======
-
-        resp = self.format_embed(links)
->>>>>>> ccc9acd3
         await message.channel.send(embed=resp)
 
     @commands.group(name="githubset", aliases=["ghset"])
